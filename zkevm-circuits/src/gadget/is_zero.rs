--- conflicted
+++ resolved
@@ -1,13 +1,8 @@
 use halo2::{
     circuit::{Chip, Region},
-<<<<<<< HEAD
-    plonk::{Advice, Column, ConstraintSystem, Error, Expression, VirtualCells},
-=======
     plonk::{
-        Advice, Column, ConstraintSystem, Error, Expression, Selector,
-        VirtualCells,
+        Advice, Column, ConstraintSystem, Error, Expression, VirtualCells,
     },
->>>>>>> 53736d11
     poly::Rotation,
 };
 use pasta_curves::arithmetic::FieldExt;
@@ -15,16 +10,9 @@
 
 pub(crate) trait IsZeroInstruction<F: FieldExt> {
     /// Given a `value` to be checked if it is zero:
-<<<<<<< HEAD
-    ///   - witnesses `inv0(value)`, where `inv0(x)` is 0 when `x` = 0,
-    ///     and `1/x` otherwise
+    ///   - witnesses `inv0(value)`, where `inv0(x)` is 0 when `x` = 0, and
+    ///     `1/x` otherwise
     fn assign(
-=======
-    ///   - witnesses `inv0(value)`, where `inv0(x)` is 0 when `x` = 0, and
-    ///     `1/x` otherwise;
-    ///   - and returns nothing (result should be access by is_zero_expression)
-    fn is_zero(
->>>>>>> 53736d11
         &self,
         region: &mut Region<'_, F>,
         offset: usize,
@@ -105,15 +93,8 @@
     ) -> Result<(), Error> {
         let config = self.config();
 
-<<<<<<< HEAD
-        let value_invert = value.map(|value| value.invert().unwrap_or(F::zero()));
-=======
-        config.q_enable.enable(&mut region, offset)?;
-
         let value_invert =
             value.map(|value| value.invert().unwrap_or(F::zero()));
-
->>>>>>> 53736d11
         region.assign_advice(
             || "witness inverse of value",
             config.value_inv,
@@ -292,17 +273,12 @@
                                 || Ok(*value),
                             )?;
 
-<<<<<<< HEAD
                             config.q_enable.enable(&mut region, idx + 1)?;
-                            chip.assign(&mut region, idx + 1, Some(*value - value_prev))?;
-=======
-                            // is_zero enables q_enable for us
-                            chip.is_zero(
+                            chip.assign(
                                 &mut region,
                                 idx + 1,
                                 Some(*value - value_prev),
                             )?;
->>>>>>> 53736d11
 
                             value_prev = *value;
                         }
@@ -466,17 +442,12 @@
                                 || Ok(*value_b),
                             )?;
 
-<<<<<<< HEAD
                             config.q_enable.enable(&mut region, idx + 1)?;
-                            chip.assign(&mut region, idx + 1, Some(*value_a - *value_b))?;
-=======
-                            // is_zero enables q_enable for us
-                            chip.is_zero(
+                            chip.assign(
                                 &mut region,
                                 idx + 1,
                                 Some(*value_a - *value_b),
                             )?;
->>>>>>> 53736d11
                         }
 
                         Ok(())
