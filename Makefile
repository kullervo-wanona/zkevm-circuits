help: ## Display this help screen
	@grep -h \
		-E '^[a-zA-Z_-]+:.*?## .*$$' $(MAKEFILE_LIST) | \
		awk 'BEGIN {FS = ":.*?## "}; {printf "\033[36m%-30s\033[0m %s\n", $$1, $$2}'

clippy: ## Run clippy checks over all workspace members
	@cargo check --all-features
	@cargo clippy --all-features --all-targets -- -D warnings

doc: ## Generate and tests docs including private items
	@cargo doc --no-deps --all --document-private-items

fmt: ## Check whether the code is formated correctly
	@cargo check --all-features
	@cargo fmt --all -- --check

test: ## Run tests for all the workspace members
	# Run light tests
	@cargo test --release --all --all-features --exclude integration-tests --exclude circuit-benchmarks
	# Run heavy tests serially to avoid OOM
	@cargo test --release --all --all-features --exclude integration-tests --exclude circuit-benchmarks serial_ -- --ignored --test-threads 1

test_doc: ## Test the docs
	@cargo test --release --all --all-features --doc

test_benches: ## Compiles the benchmarks
	@cargo test --verbose --release --all-features -p circuit-benchmarks --no-run

<<<<<<< HEAD
test-all: fmt doc clippy test_benches test ## Run all the CI checks locally (in your actual toolchain)
=======
test-all: fmt doc clippy test_doc test_benches test ## Run all the CI checks locally (in your actual toolchain) 
>>>>>>> 4bdb2a2e

evm_bench: ## Run Evm Circuit benchmarks
	@cargo test --profile bench bench_evm_circuit_prover -p circuit-benchmarks --features benches  -- --nocapture

state_bench: ## Run State Circuit benchmarks
	@cargo test --profile bench bench_state_circuit_prover -p circuit-benchmarks --features benches  -- --nocapture

keccak_round_bench: ## Run State Circuit benchmarks
	@cargo test --profile bench bench_keccak_round -p circuit-benchmarks --features benches  -- --nocapture

bit_keccak_bench: ## Run Bit Keccak Circuit benchmarks
	@cargo test --profile bench bench_bit_keccak_circuit_prover -p circuit-benchmarks --features benches  -- --nocapture

packed_keccak_bench: ## Run Packed Keccak Circuit benchmarks
	@cargo test --profile bench bench_packed_keccak_circuit_prover -p circuit-benchmarks --features benches  -- --nocapture

packed_multi_keccak_bench: ## Run Packed Multi Keccak Circuit benchmarks
	@cargo test --profile bench bench_packed_multi_keccak_circuit_prover -p circuit-benchmarks --features benches  -- --nocapture

circuit_benches: evm_bench state_bench ## Run All Circuit benchmarks


.PHONY: clippy doc fmt test test_benches test-all evm_bench state_bench circuit_benches help<|MERGE_RESOLUTION|>--- conflicted
+++ resolved
@@ -26,11 +26,7 @@
 test_benches: ## Compiles the benchmarks
 	@cargo test --verbose --release --all-features -p circuit-benchmarks --no-run
 
-<<<<<<< HEAD
-test-all: fmt doc clippy test_benches test ## Run all the CI checks locally (in your actual toolchain)
-=======
-test-all: fmt doc clippy test_doc test_benches test ## Run all the CI checks locally (in your actual toolchain) 
->>>>>>> 4bdb2a2e
+test-all: fmt doc clippy test_doc test_benches test ## Run all the CI checks locally (in your actual toolchain)
 
 evm_bench: ## Run Evm Circuit benchmarks
 	@cargo test --profile bench bench_evm_circuit_prover -p circuit-benchmarks --features benches  -- --nocapture
